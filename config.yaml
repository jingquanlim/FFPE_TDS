--- conflicted
+++ resolved
@@ -40,11 +40,6 @@
 
 # Resource allocation
 resources:
-<<<<<<< HEAD
-  default_mem_mb: 40000
-  alignment_mem_mb: 80000
-  variant_calling_mem_mb: 60000
-=======
   default_mem_mb: 4000
   alignment_mem_mb: 8000
   variant_calling_mem_mb: 6000
@@ -60,4 +55,3 @@
     ref: "/path/to/your/rsem/reference"
   cicero:
     fusion_ref: "/path/to/your/fusion_annot_lib.txt"
->>>>>>> 2a3d6b94
