--- conflicted
+++ resolved
@@ -51,12 +51,10 @@
 
         # RNA-seq outputs
         expand("results/rnaseq/quantification/{sample}.genes.results", sample=RNA_SAMPLES),
-<<<<<<< HEAD
+        
         expand("results/rnaseq/quantification/{sample}.isoforms.results", sample=RNA_SAMPLES),
         expand("results/rnaseq/fusion/{sample}_cicero.fusions.tsv", sample=RNA_SAMPLES)
-=======
-        expand("results/rnaseq/quantification/{sample}.isoforms.results", sample=RNA_SAMPLES)
->>>>>>> dea2b26e
+
 
 # Quality control with FastQC
 rule fastqc:
@@ -314,12 +312,6 @@
         r2="results/rnaseq/bbsplit/{sample}_R2_clean.fastq.gz",
         stardir=config["rnaseq"]["rsem"]["ref"]
     output:
-<<<<<<< HEAD
-        bam="results/rnaseq/alignment/{sample}_Aligned.toTranscriptome.out.bam",
-        chimeric_junction="results/rnaseq/alignment/{sample}_Chimeric.out.junction"
-=======
-        bam="results/rnaseq/alignment/{sample}_Aligned.toTranscriptome.out.bam"
->>>>>>> dea2b26e
     threads: 8
     conda:
         "envs/rnaseq.yaml"
@@ -329,10 +321,6 @@
         STAR --runThreadN {threads} --genomeDir {input.stardir} \
              --readFilesIn {input.r1} {input.r2} --readFilesCommand zcat \
              --outSAMtype BAM Unsorted --quantMode TranscriptomeSAM \
-<<<<<<< HEAD
-             --chimSegmentMin 12 --chimJunctionOverhangMin 12 \
-=======
->>>>>>> dea2b26e
              --outFileNamePrefix results/rnaseq/alignment/{wildcards.sample}_
         """
 
@@ -354,7 +342,6 @@
                                   --paired-end {input.bam} \
                                   {input.rsem_ref} \
                                   results/rnaseq/quantification/{wildcards.sample}
-<<<<<<< HEAD
         """
 
 # CICERO for fusion detection
@@ -371,6 +358,4 @@
         """
         mkdir -p results/rnaseq/fusion
         cicero.py -t {input.chimeric_junction} -o {output.fusions} -a {input.fusion_annot}
-=======
->>>>>>> dea2b26e
         """