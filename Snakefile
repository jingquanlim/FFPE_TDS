--- conflicted
+++ resolved
@@ -38,7 +38,7 @@
 # Define final output files
 rule all:
     input:
-<<<<<<< HEAD
+
         # Quality control reports
         expand("results/qc/fastqc/{sample}_R1_001_fastqc.html", sample=SAMPLES),
         expand("results/qc/fastqc/{sample}_R2_001_fastqc.html", sample=SAMPLES),
@@ -52,13 +52,7 @@
         expand("results/alignment/{sample}_processed_gatk_recal.bam", sample=SAMPLES),
         expand("results/alignment/{sample}_processed_gatk_recal.bai", sample=SAMPLES),
         # Variant calling results
-=======
-        # DNA-seq outputs
-        expand("results/qc/fastqc/{sample}_R1_fastqc.html", sample=SAMPLES),
-        expand("results/qc/fastqc/{sample}_R2_fastqc.html", sample=SAMPLES),
-        expand("results/alignment/{sample}_processed.bam", sample=SAMPLES),
-        expand("results/alignment/{sample}_processed.bam.bai", sample=SAMPLES),
->>>>>>> 1d93672c
+
         expand("results/variants/snv_indel/{sample}_variants.vcf", sample=SAMPLES),
         expand("results/variants/sv/{sample}_sv.vcf", sample=SAMPLES),
         expand("results/variants/msi/{sample}_msi.txt", sample=SAMPLES),
@@ -68,14 +62,13 @@
         # RNA-seq outputs
         expand("results/rnaseq/quantification/{sample}.genes.results", sample=RNA_SAMPLES),
         
-<<<<<<< HEAD
+
         # Summary report
         expand("results/reports/{sample}_pipeline_summary.html", sample=SAMPLES)
-=======
+
         expand("results/rnaseq/quantification/{sample}.isoforms.results", sample=RNA_SAMPLES),
         expand("results/rnaseq/fusion/{sample}_cicero.fusions.tsv", sample=RNA_SAMPLES)
 
->>>>>>> 1d93672c
 
 # Quality control with FastQC
 rule fastqc:
